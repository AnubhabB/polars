[package]
name = "polars-io"
version = "0.14.2"
authors = ["ritchie46 <ritchie46@gmail.com>"]
edition = "2018"
license = "MIT"
description = "IO related logic for the Polars DataFrame library"
repository = "https://github.com/ritchie46/polars"

# See more keys and their definitions at https://doc.rust-lang.org/cargo/reference/manifest.html

[features]
# support for arrows json parsing
json = []
# support for arrows ipc file parsing
ipc = ["arrow/io_ipc"]
#ipc = []
lazy = []
parquet = ["polars-core/parquet"]
dtype-u64 = ["polars-core/dtype-u64"]
dtype-date64 = ["polars-core/dtype-date64", "polars-core/temporal"]
dtype-date32 = ["polars-core/dtype-date32"]
csv-file = ["csv", "csv-core", "memmap", "fast-float", "lexical", "arrow/io_csv"]
#csv-file = ["csv", "csv-core", "memmap", "fast-float", "lexical"]
fmt = ["polars-core/plain_fmt"]

[dependencies]
arrow = { package = "arrow2", git = "https://github.com/jorgecarleitao/arrow2", rev = "a0068a8ae892b281f7c66f0d1ee7396cb20f753a" }
#arrow = {version = "4.2", default-features = false }
<<<<<<< HEAD
=======
parquet_lib = {optional = true, package="parquet", git = "https://github.com/apache/arrow-rs", rev = "0f55b828883b3b3afda43ae404b130d374e6f1a1"}
#parquet_lib = {version = "4.2", package="parquet", optional = true}
polars-core = {version = "0.14.2", path = "../polars-core", features = ["private"], default-features=false}
polars-arrow = {version = "0.14.2", path = "../polars-arrow"}
>>>>>>> 02778ec6
csv = {version="1.1", optional=true}
lexical = {version = "5.2", optional = true}
num_cpus = "1.13.0"
csv-core = {version = "0.1.10", optional =true}
regex = "1.4"
lazy_static = "1.4"
memmap = { package = "memmap2", version = "0.2.0", optional=true}
fast-float = {version = "0.2", optional=true}
anyhow = "1.0"
rayon = "1.5"
ahash = "0.7"
num = "^0.4.0"

[package.metadata.docs.rs]
all-features = true
# defines the configuration attribute `docsrs`
rustdoc-args = ["--cfg", "docsrs"]<|MERGE_RESOLUTION|>--- conflicted
+++ resolved
@@ -27,13 +27,9 @@
 [dependencies]
 arrow = { package = "arrow2", git = "https://github.com/jorgecarleitao/arrow2", rev = "a0068a8ae892b281f7c66f0d1ee7396cb20f753a" }
 #arrow = {version = "4.2", default-features = false }
-<<<<<<< HEAD
-=======
-parquet_lib = {optional = true, package="parquet", git = "https://github.com/apache/arrow-rs", rev = "0f55b828883b3b3afda43ae404b130d374e6f1a1"}
+#parquet_lib = {optional = true, package="parquet", git = "https://github.com/apache/arrow-rs", rev = "0f55b828883b3b3afda43ae404b130d374e6f1a1"}
 #parquet_lib = {version = "4.2", package="parquet", optional = true}
 polars-core = {version = "0.14.2", path = "../polars-core", features = ["private"], default-features=false}
-polars-arrow = {version = "0.14.2", path = "../polars-arrow"}
->>>>>>> 02778ec6
 csv = {version="1.1", optional=true}
 lexical = {version = "5.2", optional = true}
 num_cpus = "1.13.0"
